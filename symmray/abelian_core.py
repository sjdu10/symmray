--- conflicted
+++ resolved
@@ -2109,14 +2109,10 @@
     #         new_blocks[sector] = _tensordot(
     #             arrays_suba, arrays_subb, axes=stacked_axes
     #         )
-<<<<<<< HEAD
-=======
 
     new_indices = list(without(a.indices, axes_a) + without(b.indices, axes_b))
     # track charges that are no longer present due to block alignment
     charges_drop = [set(ix.charges) for ix in new_indices]
-
->>>>>>> d9e77bf0
     for sector, (arrays_suba, arrays_subb) in new_blocks.items():
         new_blocks[sector] = functools.reduce(
             operator.add,
